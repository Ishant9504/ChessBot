--- conflicted
+++ resolved
@@ -17,33 +17,7 @@
             ["--", "--", "--", "--", "--", "--", "--", "--"],
             ["--", "--", "--", "bp", "--", "--", "--", "--"],
             ["wp", "wp", "wp", "wp", "wp", "wp", "wp", "wp"],
-<<<<<<< HEAD
-            ["wR", "wN", "wB", "wQ", "wK", "wB", "wN", "wR"]
-        ]
-
-        # A dictionary to map each piece type to its corresponding move function
-        self.moveFunctions = {
-            'p': self.getPawnMoves,
-            'R': self.getRookMoves,
-            'N': self.getKnightMoves,
-            'B': self.getBishopMoves,
-            'Q': self.getQueenMoves,
-            'K': self.getKingMoves
-        }
-
-        # White moves first
-=======
             ["wR", "wN", "wB", "wQ", "wK", "wB", "wN", "wR"]]
-        self.moveFunctions = piece_moves = {
-            'p' : self.getPawnMoves,
-            'R' : self.getRookMoves,
-            'N' : self.getKnightMoves,
-            'B' : self.getBishopMoves,
-            'Q' : self.getQueenMoves,
-            'K' : self.getKingMoves
-        }
-
->>>>>>> 9b71997f
         self.whiteToMove = True
 
         # A list to keep track of the moves made, allowing for undo functionality
@@ -134,267 +108,14 @@
     Generate all possible moves for the current player without considering checks.
     """
     def getAllPossibleMoves(self):
-        moves = []
-<<<<<<< HEAD
-        for r in range(len(self.board)):  # Number of rows
-            for c in range(len(self.board[r])):  # Number of columns in the current row
-                turn = self.board[r][c][0]
-                if (turn == 'w' and self.whiteToMove) or (turn == 'b' and not self.whiteToMove):
-                    piece = self.board[r][c][1]
-                    self.moveFunctions[piece](r, c, moves)  # Call the appropriate move function
-
-        return moves
-
-    """
-    Get all the valid pawn moves for the pawn located at row, col. and add these moves to the list.
-    Handles basic pawn movement and captures.
-    """
-    def getPawnMoves(self, r, c, moves):
-        if self.whiteToMove:  # White pawn moves
-            if self.board[r - 1][c] == "--":  # 1-square pawn advance
-                moves.append(Move((r, c), (r - 1, c), self.board))
-                if r == 6 and self.board[r - 2][c] == "--":  # 2-square pawn advance (from starting position)
-                    moves.append(Move((r, c), (r - 2, c), self.board))
-            if c - 1 >= 0:  # Capture to the left
-                if self.board[r - 1][c - 1][0] == 'b':  # Enemy piece to capture
-                    moves.append(Move((r, c), (r - 1, c - 1), self.board))
-            if c + 1 <= 7:  # Capture to the right
-                if self.board[r - 1][c + 1][0] == 'b':  # Enemy piece to capture
-                    moves.append(Move((r, c), (r - 1, c + 1), self.board))
-        else:  # Black pawn moves
-            if self.board[r + 1][c] == "--":  # 1-square pawn advance
-                moves.append(Move((r, c), (r + 1, c), self.board))
-                if r == 1 and self.board[r + 2][c] == "--":  # 2-square pawn advance (from starting position)
-                    moves.append(Move((r, c), (r + 2, c), self.board))
-            if c - 1 >= 0:  # Capture to the left
-                if self.board[r + 1][c - 1][0] == 'w':  # Enemy piece to capture
-                    moves.append(Move((r, c), (r + 1, c - 1), self.board))
-            if c + 1 <= 7:  # Capture to the right
-                if self.board[r + 1][c + 1][0] == 'w':  # Enemy piece to capture
-                    moves.append(Move((r, c), (r + 1, c + 1), self.board))
-
-    """
-    Get all the valid rook moves for the rook located at row, col. and add these moves to the list.
-    Handles vertical and horizontal movement until the rook encounters another piece or the edge of the board.
-    """
-    def getRookMoves(self, r, c, moves):
-        directions = [(-1, 0), (1, 0), (0, -1), (0, 1)]  # Up, down, left, right
-        enemyColor = "b" if self.whiteToMove else "w"
-        for d in directions:
-            for i in range(1, 8):  # Rook can move at most 7 squares in any direction
-                endRow = r + d[0] * i
-                endCol = c + d[1] * i
-                if 0 <= endRow < 8 and 0 <= endCol < 8:  # Check if move is on the board
-                    endPiece = self.board[endRow][endCol]
-                    if endPiece == "--":  # Empty space is a valid move
-                        moves.append(Move((r, c), (endRow, endCol), self.board))
-                    elif endPiece[0] == enemyColor:  # Enemy piece is a valid capture
-                        moves.append(Move((r, c), (endRow, endCol), self.board))
-                        break  # Stop looking in this direction after capturing
-                    else:  # Friendly piece blocks the rook's movement
-                        break
-                else:  # Off the board
-                    break
-
-    """
-    Get all the valid knight moves for the knight located at row, col. and add these moves to the list.
-    Handles the L-shaped movement pattern of the knight.
-    """
-    def getKnightMoves(self, r, c, moves):
-        knightMoves = [
-            (-2, -1), (-1, -2), (1, -2), (2, -1),
-            (2, 1), (1, 2), (-1, 2), (-2, 1)
-        ]
-=======
-        for r in range(len(self.board)): #number of rows
-            for c in range(len(self.board[r])): #number of cols in given rows
-                turn = self.board[r][c][0]
-                if (turn == 'w' and self.whiteToMove) or (turn == 'b' and not self.whiteToMove):
-                    piece = self.board[r][c][1]
-                    self.moveFunctions[piece](r,c, moves) #calls apropriate move functions
-
-        return moves
-
-    '''
-    Get all the pawn moves for the pawn located at row, col. and add
-    these moves to the list
-    '''
-    def getPawnMoves(self, r, c, moves):
-        if self.whiteToMove: #white pawn moves
-            if self.board[r-1][c] == "--": #1 square pawn advance
-                moves.append(Move((r, c),(r-1, c),self.board))
-                if r == 6 and self.board[r-2][c] == "--":#2 square pawn advance
-                    moves.append(Move((r,c),(r-2,c),self.board))
-            if c-1 >=0: #capture to the left
-                if self.board[r-1][c-1][0] == 'b': #enemy piece to capture
-                    moves.append(Move((r, c),(r-1,c-1),self.board))
-            if c+1 <= 7: #capture to the right
-                if self.board[r-1][c+1][0] == 'b':
-                    moves.append(Move((r,c),(r-1,c+1),self.board))
-        else: #black pawn moves
-            if self.board[r+1][c] == "--": #1 square pawn advance
-                moves.append(Move((r,c),(r+1,c),self.board))
-                if r == 1 and self.board[r+2][c] == "--":#2 square pawn advance
-                    moves.append(Move((r,c),(r+2,c),self.board))
-            if c - 1 >= 0:  # capture to the left
-                if self.board[r + 1][c - 1][0] == 'w':  # enemy piece to capture
-                    moves.append(Move((r, c), (r + 1, c - 1), self.board))
-            if c + 1 <= 7:  # capture to the right
-                if self.board[r + 1][c + 1][0] == 'w':
-                    moves.append(Move((r, c), (r + 1, c + 1), self.board))
+        pass
 
 
-    '''
-    Get all the rook moves for the pawn located at row, col. and add
-    these moves to the list
-    '''
-
-    def getRookMoves(self, r, c, moves):
-        directions = [(-1, 0), (1, 0), (0, -1), (0, 1)]  # up, down, left, right
-        enemyColor = "b" if self.whiteToMove else "w"
-        for d in directions:
-            for i in range(1, 8):
-                endRow = r + d[0] * i
-                endCol = c + d[1] * i
-                if 0 <= endRow < 8 and 0 <= endCol < 8:  # on board
-                    endPiece = self.board[endRow][endCol]
-                    if endPiece == "--":  # empty space valid
-                        moves.append(Move((r, c), (endRow, endCol), self.board))
-                    elif endPiece[0] == enemyColor:  # enemy piece valid
-                        moves.append(Move((r, c), (endRow, endCol), self.board))
-                        break
-                    else:  # friendly piece invalid
-                        break
-                else:  # off board
-                    break
-
-    '''
-        Get all the knight moves for the pawn located at row, col. and add
-        these moves to the list
-        '''
-    def getKnightMoves(self, r, c, moves):
-        knightMoves = [(-2, -1), (-1, -2), (1, -2), (2, -1),
-                       (2, 1), (1, 2), (-1, 2), (-2, 1)]
->>>>>>> 9b71997f
-        allyColor = "w" if self.whiteToMove else "b"
-        for m in knightMoves:
-            endRow = r + m[0]
-            endCol = c + m[1]
-<<<<<<< HEAD
-            if 0 <= endRow < 8 and 0 <= endCol < 8:  # Check if move is on the board
-                endPiece = self.board[endRow][endCol]
-                if endPiece[0] != allyColor:  # Empty or enemy piece
-                    moves.append(Move((r, c), (endRow, endCol), self.board))
-
-    """
-    Get all the valid bishop moves for the bishop located at row, col. and add these moves to the list.
-    Handles diagonal movement in all four diagonal directions.
-    """
-    def getBishopMoves(self, r, c, moves):
-        directions = [(-1, -1), (-1, 1), (1, -1), (1, 1)]  # Top-left, top-right, bottom-left, bottom-right
-        enemyColor = "b" if self.whiteToMove else "w"
-        for d in directions:
-            for i in range(1, 8):  # Bishop can move at most 7 squares in any direction
-                endRow = r + d[0] * i
-                endCol = c + d[1] * i
-                if 0 <= endRow < 8 and 0 <= endCol < 8:  # Check if move is on the board
-                    endPiece = self.board[endRow][endCol]
-                    if endPiece == "--":  # Empty space is a valid move
-                        moves.append(Move((r, c), (endRow, endCol), self.board))
-                    elif endPiece[0] == enemyColor:  # Enemy piece is a valid capture
-                        moves.append(Move((r, c), (endRow, endCol), self.board))
-                        break  # Stop looking in this direction after capturing
-                    else:  # Friendly piece blocks the bishop's movement
-                        break
-                else:  # Off the board
-                    break
-=======
-            if 0 <= endRow < 8 and 0 <= endCol < 8:  # on board
-                endPiece = self.board[endRow][endCol]
-                if endPiece == "--" or endPiece[0] != allyColor:  # empty or enemy piece
-                    moves.append(Move((r, c), (endRow, endCol), self.board))
-
-    '''
-        Get all the bishop moves for the pawn located at row, col. and add
-        these moves to the list
-        '''
-    def getBishopMoves(self, r, c, moves):
-        directions = [(-1, -1), (-1, 1), (1, -1), (1, 1)]  # 4 diagonal directions
-        enemyColor = "b" if self.whiteToMove else "w"
-        for d in directions:
-            for i in range(1, 8):
-                endRow = r + d[0] * i
-                endCol = c + d[1] * i
-                if 0 <= endRow < 8 and 0 <= endCol < 8:  # on board
-                    endPiece = self.board[endRow][endCol]
-                    if endPiece == "--":  # empty space valid
-                        moves.append(Move((r, c), (endRow, endCol), self.board))
-                    elif endPiece[0] == enemyColor:  # enemy piece valid
-                        moves.append(Move((r, c), (endRow, endCol), self.board))
-                        break
-                    else:  # friendly piece invalid
-                        break
-                else:  # off board
-                    break
-
-    '''
-        Get all the queen moves for the pawn located at row, col. and add
-        these moves to the list
-        '''
-    def getQueenMoves(self, r, c, moves):
-        self.getRookMoves(r, c, moves)  # Queen moves like a rook
-        self.getBishopMoves(r, c, moves)  # Queen moves like a bishop
-
-    '''
-        Get all the king moves for the pawn located at row, col. and add
-        these moves to the list
-        '''
-    def getKingMoves(self, r, c, moves):
-        kingMoves = [(-1, -1), (-1, 0), (-1, 1), (0, -1), (0, 1), (1, -1), (1, 0), (1, 1)]
-        allyColor = "w" if self.whiteToMove else "b"
-        for i in range(8):
-            endRow = r + kingMoves[i][0]
-            endCol = c + kingMoves[i][1]
-            if 0 <= endRow < 8 and 0 <= endCol < 8:  # on board
-                endPiece = self.board[endRow][endCol]
-                if endPiece == "--" or endPiece[0] != allyColor:  # empty or enemy piece
-                    moves.append(Move((r, c), (endRow, endCol), self.board))
->>>>>>> 9b71997f
-
-    """
-    Get all the valid queen moves for the queen located at row, col. and add these moves to the list.
-    Handles both diagonal and straight movement (combination of rook and bishop moves).
-    """
-    def getQueenMoves(self, r, c, moves):
-        self.getRookMoves(r, c, moves)  # Queen's straight moves (like a rook)
-        self.getBishopMoves(r, c, moves)  # Queen's diagonal moves (like a bishop)
-
-    """
-    Get all the valid king moves for the king located at row, col. and add these moves to the list.
-    Handles single-square movement in any direction.
-    """
-    def getKingMoves(self, r, c, moves):
-        kingMoves = [
-            (-1, -1), (-1, 0), (-1, 1),
-            (0, -1), (0, 1),
-            (1, -1), (1, 0), (1, 1)
-        ]
-        allyColor = "w" if self.whiteToMove else "b"
-        for i in range(8):
-            endRow = r + kingMoves[i][0]
-            endCol = c + kingMoves[i][1]
-            if 0 <= endRow < 8 and 0 <= endCol < 8:  # Check if move is on the board
-                endPiece = self.board[endRow][endCol]
-                if endPiece[0] != allyColor:  # Empty or enemy piece
-                    moves.append(Move((r, c), (endRow, endCol), self.board))
-
-"""
-This class represents a move in the chess game.
-It stores the start and end positions of the move, the piece that was moved, and any piece that was captured.
-"""
-class Move:
-    # Maps keys to values so that human-readable positions like (row, col) can be translated to chess notation like 'e4'
-    ranksToRows = {"1": 7, "2": 6, "3": 5, "4": 4, "5": 3, "6": 2, "7": 1, "8": 0}
+class Move():
+    # map keys to values
+    # key: values
+    ranksToRows = {"1": 7, "2": 6, "3": 5, "4": 4,
+                   "5": 3, "6": 2, "7": 1, "8": 0}
     rowsToRanks = {v: k for k, v in ranksToRows.items()}
     filesToCols = {"a": 0, "b": 1, "c": 2, "d": 3, "e": 4, "f": 5, "g": 6, "h": 7}
     colsToFiles = {v: k for k, v in filesToCols.items()}
